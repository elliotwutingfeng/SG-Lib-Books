--- conflicted
+++ resolved
@@ -20,18 +20,10 @@
                     class="mx-auto md:text-base text-sm form-control w-full rounded-lg p-2 my-2 border-2 border-sky-700"
                     id="username" name="username" type="text" value="{{username|safe}}" disabled />
 
-<<<<<<< HEAD
                 <label class="italic">Email* (Optional)</label>
-                <input
-                    class="mx-auto md:text-base text-sm form-control w-full rounded-lg p-2 my-2 border-2 border-sky-700"
-                    id="email_address" name="email_address" type="email" placeholder="{{email_address|safe}}"
+                <input class="mx-auto md:text-base text-sm form-control w-full rounded-lg p-2 my-2 border-2 border-sky-700"
+                    id="email_address" name="email_address" type="text" placeholder="{{email_address|safe}}"
                     value="{{email_address|safe}}" />
-=======
-            <label class="italic">Email* (Optional)</label>
-            <input class="mx-auto md:text-base text-sm form-control w-full rounded-lg p-2 my-2 border-2 border-sky-700"
-                id="email_address" name="email_address" type="text" placeholder="{{email_address|safe}}"
-                value="{{email_address|safe}}" />
->>>>>>> f4b45227
 
                 <label class="italic">Favourite Library (Optional)</label>
                 <select id="preferred_lib" name="preferred_lib"
